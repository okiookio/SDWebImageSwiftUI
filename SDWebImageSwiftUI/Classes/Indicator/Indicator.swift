--- conflicted
+++ resolved
@@ -60,14 +60,8 @@
     }
 }
 
-<<<<<<< HEAD
-#if os(macOS) || os(iOS) || os(tvOS) || os(visionOS)
-@available(iOS 13.0, OSX 10.15, tvOS 13.0, watchOS 6.0, *)
-extension Indicator where T == ActivityIndicator {
-=======
 @available(iOS 14.0, OSX 11.0, tvOS 14.0, watchOS 7.0, *)
 extension Indicator where T == AnyView {
->>>>>>> 5622af53
     /// Activity Indicator
     public static var activity: Indicator<T> {
         Indicator { isAnimating, _ in

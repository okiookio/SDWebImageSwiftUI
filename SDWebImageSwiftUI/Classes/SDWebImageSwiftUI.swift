--- conflicted
+++ resolved
@@ -22,13 +22,8 @@
 @available(iOS 14.0, OSX 11.0, tvOS 14.0, watchOS 7.0, *)
 public typealias PlatformView = NSView
 #endif
-<<<<<<< HEAD
 #if os(iOS) || os(tvOS) || os(visionOS)
-@available(iOS 13.0, OSX 10.15, tvOS 13.0, watchOS 6.0, *)
-=======
-#if os(iOS) || os(tvOS)
 @available(iOS 14.0, OSX 11.0, tvOS 14.0, watchOS 7.0, *)
->>>>>>> 5622af53
 public typealias PlatformView = UIView
 #endif
 #if os(watchOS)
@@ -40,13 +35,8 @@
 @available(iOS 14.0, OSX 11.0, tvOS 14.0, watchOS 7.0, *)
 public typealias PlatformViewRepresentable = NSViewRepresentable
 #endif
-<<<<<<< HEAD
 #if os(iOS) || os(tvOS) || os(visionOS)
-@available(iOS 13.0, OSX 10.15, tvOS 13.0, watchOS 6.0, *)
-=======
-#if os(iOS) || os(tvOS)
 @available(iOS 14.0, OSX 11.0, tvOS 14.0, watchOS 7.0, *)
->>>>>>> 5622af53
 public typealias PlatformViewRepresentable = UIViewRepresentable
 #endif
 #if os(watchOS)
@@ -60,13 +50,8 @@
     typealias PlatformViewType = NSViewType
 }
 #endif
-<<<<<<< HEAD
 #if os(iOS) || os(tvOS) || os(visionOS)
-@available(iOS 13.0, OSX 10.15, tvOS 13.0, watchOS 6.0, *)
-=======
-#if os(iOS) || os(tvOS)
 @available(iOS 14.0, OSX 11.0, tvOS 14.0, watchOS 7.0, *)
->>>>>>> 5622af53
 extension UIViewRepresentable {
     typealias PlatformViewType = UIViewType
 }
